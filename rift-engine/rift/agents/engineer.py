--- conflicted
+++ resolved
@@ -46,15 +46,7 @@
 except ImportError:
     raise Exception("`gpt_engineer` not found. Try `pip install gpt-engineer`")
 
-<<<<<<< HEAD
 SEEN = set()
-=======
-UPDATES_QUEUE = asyncio.Queue()
-INPUT_PROMPT_QUEUE = asyncio.Queue()
-INPUT_RESPONSE_QUEUE = asyncio.Queue()
-TASK_QUEUE = asyncio.Queue()
-OUTPUT_CHAT_QUEUE = asyncio.Queue()
->>>>>>> f71bd62c
 
 STEPS_AGENT_TASKS_NAME_QUEUE = asyncio.Queue()
 STEPS_AGENT_TASKS_EVENT_QUEUE = asyncio.Queue()
@@ -90,7 +82,6 @@
     else:
         return path
 
-<<<<<<< HEAD
 def _fix_windows_path(path: str) -> str:
     """
     Replace a windows path represented as "/c%3A"... with "c:"...
@@ -119,60 +110,12 @@
 #             continue
 #     return resp
 
-=======
-async def __popup_input(prompt: str) -> str:
-    await INPUT_PROMPT_QUEUE.put(prompt)
-    while True:
-        try:
-            resp = await asyncio.wait_for(INPUT_RESPONSE_QUEUE.get(), timeout=1.0)
-            break  
-        except:
-            continue  
-    return resp
-
-
-def __popup_input_wrapper(prompt: str="") -> str:
-    try: 
-        loop = asyncio.get_running_loop()
-        result_future = loop.create_future()
-
-        tsk = loop.create_task(__popup_input(prompt))
-        tsk.add_done_callback(
-            lambda t: result_future.set_result(t.result())
-        )
-
-        while not result_future.done():
-            loop.run_until_complete(asyncio.sleep(0.1))
-
-        return result_future.result()
-    except:
-        return asyncio.run(__popup_input(prompt))
-
-gpt_engineer.steps.input = __popup_input_wrapper
-
-async def __popup_chat(prompt: str="NONE", end=""):
-    await OUTPUT_CHAT_QUEUE.put(prompt)
-
-def __popup_chat_wrapper(prompt: str="NONE", end=""):
-    try:
-        loop = asyncio.get_running_loop()
-        tsk = loop.create_task(__popup_chat(prompt, end))
-        tsk.add_done_callback(
-            lambda t: print(f"Task completed with: {t.result()}")
-        )
-    except:
-        asyncio.run(__popup_chat(prompt, end))
-
-gpt_engineer.ai.print = __popup_chat_wrapper
-gpt_engineer.steps.print = __popup_chat_wrapper
->>>>>>> f71bd62c
 
 # def _popup_input_wrapper(prompt: str="") -> str:
 #     try:
 #         loop = asyncio.get_running_loop()
 #         result_future = loop.create_future()
 
-<<<<<<< HEAD
 #         tsk = loop.create_task(_popup_input(prompt))
 #         tsk.add_done_callback(
 #             lambda t: result_future.set_result(t.result())
@@ -190,78 +133,6 @@
 #     response_stream.feed_data(prompt)
 
 response_lock = asyncio.Lock()
-=======
-response_lock = Lock()   
-
-async def _main(
-    project_path: any = "",
-    model: str = "gpt-4",
-    temperature: float = 0.1,
-    steps_config: StepsConfig = StepsConfig.DEFAULT,
-    verbose: bool = typer.Option(False, "--verbose", "-v"),
-    **kwargs,
-) -> DBs:
-    logging.basicConfig(level=logging.DEBUG if verbose else logging.INFO)
-    model = fallback_model(model)
-    ai = AI(
-        model=model,
-        temperature=temperature,
-    )
-
-
-    input_path = __fix_windows_path(project_path.__fspath__())
-    input_path = os.path.sep.join(input_path.split(os.path.sep)[:-1])
-    memory_path = input_path +"/"+ "memory"
-    workspace_path = input_path +"/"+ "workspace"
-    archive_path = input_path +"/"+ "archive"
-
-    
-
-    dbs = DBs(
-        memory=DB(memory_path),
-        logs=DB(memory_path +"/"+ "logs"),
-        input=DB(input_path),
-        workspace=DB(workspace_path, in_memory_dict={}),  # in_memory_dict={}),
-        preprompts=DB(Path(gpt_engineer.__file__).parent / "preprompts"),
-        archive=DB(archive_path),
-    )
-
-    if steps_config not in [
-        StepsConfig.EXECUTE_ONLY,
-        StepsConfig.USE_FEEDBACK,
-        StepsConfig.EVALUATE,
-    ]:
-        archive(dbs)
-
-    steps = STEPS[steps_config]
-    from concurrent import futures
-
-    # Add all steps to task list
-    for step in steps:
-        await STEPS_AGENT_TASKS_NAME_QUEUE.put(step.__name__)
-
-    counter = 0
-    with futures.ThreadPoolExecutor(1) as pool:
-        for step in steps:
-            await asyncio.sleep(0.1)
-            messages = await asyncio.get_running_loop().run_in_executor(pool, step, ai, dbs)
-            await asyncio.sleep(0.1)
-            dbs.logs[step.__name__] = json.dumps(messages)
-            items = list(dbs.workspace.in_memory_dict.items())
-            if len([x for x in items if x[0] not in SEEN]) > 0:
-                await UPDATES_QUEUE.put([x for x in items if x[0] not in SEEN])
-                for x in items:
-                    if x[0] in SEEN:
-                        pass
-                    else:
-                        SEEN.add(x[0])
-            
-            # Mark this step as complete
-            event = await STEPS_AGENT_TASKS_EVENT_QUEUE.get()
-            event.set()
-            await asyncio.sleep(0.5)
-            counter += 1
->>>>>>> f71bd62c
 
 
 # dataclass for representing the result of the code completion agent run
@@ -304,7 +175,6 @@
 class EngineerAgent(Agent):
     state: EngineerAgentState
     agent_type: ClassVar[str] = "engineer"
-<<<<<<< HEAD
 
     async def _main(
         self,
@@ -471,21 +341,13 @@
         except Exception as e:
             logger.info(f"[_run_chat_thread] caught exception={e}, exiting")
 
-=======
-       
->>>>>>> f71bd62c
     @classmethod
     def create(cls, params: EngineerAgentParams, model, server):
         state = EngineerAgentState(
             model=model,
             document=server.documents[params.textDocument.uri],
             params=params,
-<<<<<<< HEAD
             messages=[openai.Message.assistant("What do you want to build?")],
-=======
-            messages=[openai.Message.assistant("Hello! How can I help you today?")],
-
->>>>>>> f71bd62c
         )
         obj = cls(
             state=state,
@@ -493,75 +355,12 @@
             server=server,
         )
 
-<<<<<<< HEAD
-=======
-
-        async def __run_chat_thread(obj):
-            print("Started handler thread")
-            
-            while True:
-                try:
-                    response = ""
-                    toSend = await asyncio.wait_for(OUTPUT_CHAT_QUEUE.get(), timeout=1.0)   
-                    if toSend != "NONE":                 
-                        for delta in toSend:
-                            response += delta
-                            async with response_lock:
-                                await obj.send_progress(EngineerProgress(response=response))
-                        await obj.send_progress(EngineerProgress(response=response, done_streaming=True))
-                        async with response_lock:
-                            obj.state.messages.append(openai.Message.assistant(content=response))
-                except asyncio.TimeoutError:
-                    continue
-
-
-        async def __run_popup_thread(obj):
-            while True:
-                try:
-                    prompt = await asyncio.wait_for(INPUT_PROMPT_QUEUE.get(), timeout=1.0)
-                    if prompt != "":
-                        await asyncio.wait_for(OUTPUT_CHAT_QUEUE.put(prompt), timeout=1.0)
-                    response = await obj.request_chat(RequestChatRequest(messages=obj.state.messages))
-                    async with response_lock:
-                        obj.state.messages.append(openai.Message.user(content=response))
-                    await INPUT_RESPONSE_QUEUE.put(response)
-                        
-                except asyncio.TimeoutError:
-                    continue
-
-        async def __run_create_task_thread(obj: EngineerAgent):
-            while True:
-                try:
-                    # Wait till we get the name of a new task to spawn
-                    task_name = await asyncio.wait_for(STEPS_AGENT_TASKS_NAME_QUEUE.get(), timeout=1.0)
-                    # Create an event to trigger when the task is complete
-                    event = asyncio.Event()
-                    # Put the event object on the queue so that it can be triggered
-                    await STEPS_AGENT_TASKS_EVENT_QUEUE.put(event)
-                    # Setup the function that will be waiting on the event
-                    async def __event_wait():
-                        await event.wait()
-                        return True
-
-                    _ = asyncio.get_running_loop().create_task(obj.add_task(AgentTask(task_name, __event_wait)).run())
-
-                    await obj.send_progress()
-                except asyncio.TimeoutError:
-                    continue
-
-        asyncio.create_task(__run_create_task_thread(obj))
-        asyncio.create_task(__run_chat_thread(obj))
-        asyncio.create_task(__run_popup_thread(obj))
-
-
->>>>>>> f71bd62c
         return obj
     
 
     async def run(self) -> AgentRunResult:  # main entry point
         self.response_stream = TextStream()
         await self.send_progress()
-<<<<<<< HEAD
         asyncio.create_task(self._run_chat_thread(self.response_stream))
 
         async def get_prompt():
@@ -571,19 +370,6 @@
 
         get_prompt_task = self.add_task(AgentTask("Get prompt for workspace", get_prompt))
         prompt = await get_prompt_task.run()
-=======
-        main_t = asyncio.create_task(_main(project_path=self.state.document))
-        counter = 0
-        while (not main_t.done()) or (UPDATES_QUEUE.qsize() > 0):
-            counter += 1
-            try:
-                updates = await asyncio.wait_for(UPDATES_QUEUE.get(), 1.0)
-                for file_path, new_contents in updates:
-                    await self.server.apply_workspace_edit(lsp.ApplyWorkspaceEditParams(file_diff.edits_from_file_change(file_diff.get_file_change(
-                        file_path, new_contents
-                    ))))
-                
->>>>>>> f71bd62c
 
         await asyncio.create_task(
             self._main(prompt=prompt, project_path=self.state.params.workspaceFolderPath)
