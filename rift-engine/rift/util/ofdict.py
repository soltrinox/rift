"""
Author: E.W.Ayers <contact@edayers.com>
This file is adapted from  https://github.com/EdAyers/sss
"""
import inspect
import json
import logging
from collections import ChainMap
from contextlib import contextmanager
from contextvars import ContextVar
from dataclasses import fields, is_dataclass
from datetime import datetime
from enum import Enum
from functools import singledispatch
from pathlib import Path
from typing import (
    Any,
    ClassVar,
    Dict,
    List,
    Literal,
    NewType,
    Optional,
    Type,
    TypeVar,
    Union,
    get_args,
    get_origin,
)

from pydantic import ValidationError

from rift.util.misc import map_ctx

from .dispatch import classdispatch
from .type_util import as_list, as_newtype, as_optional, as_set, is_optional

try:
    from typing import TypeGuard
except ImportError:
    from typing_extensions import TypeGuard


T = TypeVar("T")
logger = logging.getLogger(__name__)

JsonLike = Optional[Union[dict, list, str, bool, int, float]]
JsonKey = Optional[Union[str, int, float, bool]]


def is_json_key(key: Any) -> TypeGuard[JsonKey]:
    return isinstance(key, (str, int, float, bool, type(None)))


def ofdict_dataclass(data_class_type: Type[T], json_like_object: JsonLike) -> T:
    """
    Converts JSON-like object passed as a parameter to the specified data class type.

    :param data_class_type: The data class type to which the JSON-like object will be converted.
    :param json_like_object: The JSON-like object to be converted to the specified data class type.

    :return: The data class type instance built from the JSON-like object
    """
    # Validation to ensure passed data_class_type is a dataclass
    assert is_dataclass(data_class_type)

    # Dictionary that will be constructed from json_like_object
    parsed_dict = {}

    # Iterating over all the fields of the data class
    for field in fields(data_class_type):
        # Check if the json_like_object is dictionary
        if not isinstance(json_like_object, dict):
            raise OfDictError(
                f"Error while decoding dataclass {data_class_type}, expected a dict but got {json_like_object} : {type(json_like_object)}"
            )

        # Fetch the field name
        key = field.name

        # Check if the key is not in the json_like_object
        if key not in json_like_object:
            # Check if key's type is optional
            if field.type is not None and is_optional(field.type):
                value = None
            else:
<<<<<<< HEAD
                raise OfDictError(f"Missing {f.name} on input dict. Decoding {a} to type {A}.")
=======
                raise OfDictError(
                    f"Missing {field.name} on input dict. Decoding {json_like_object} to type {data_class_type}."
                )
>>>>>>> 8974087e
        else:
            value = json_like_object[key]

        # Process the value if the type is defined for field
        if field.type is not None:
            with dpath(key):
                parsed_dict[key] = ofdict(field.type, value)
        else:
            parsed_dict[key] = value

    # Return instance of the data class
    return data_class_type(**parsed_dict)  # type: ignore


ofdict_context: ContextVar[list[str]] = ContextVar("ofdict_context", default=[])


def atstr():
    p = ofdict_context.get()
    if len(p) == 0:
        return ""
    else:
        s = ".".join(p)
        return f" at {s}"


@contextmanager
def dpath(coord: str):
    with map_ctx(ofdict_context, lambda x: x + [coord]) as p:
        yield p


class OfDictError(TypeError):
    """Error caused by a failure to convert a dictionary-like object to a type using ofdict."""

    def __init__(self, msg: str):
        super().__init__(msg + atstr())


@classdispatch
def ofdict(A: Type[T], a: JsonLike) -> T:
    """Converts an ``a`` to an instance of ``A``, calling recursively if necessary.

    We assume that ``a`` is a nested type made of dicts, lists and scalars.

    The main usecase is to be able to treat dataclasses as a schema for json.
    Ideally, ``ofdict`` should be defined such that ``ofdict(type(x), json.loads(MyJsonEncoder().dumps(x)))`` is deep-equal to ``x`` for all ``x``.

    Similar to ` cattrs.structure <https://cattrs.readthedocs.io/en/latest/structuring.html#what-you-can-structure-and-how/>`_.

    [todo] I am hoping to retire this in favour of Pydantic.
    """
    if isinstance(A, str):
        raise TypeError(
            f"please make sure your class {A} is referred using types and not string-escaped types"
        )
        # [todo] also https://docs.python.org/3/library/typing.html#typing.ForwardRef
    S = as_newtype(A)
    if S is not None:
        return A(ofdict(S, a))
    if inspect.isclass(A) and issubclass(A, OfDictUnion):
        class_key = getattr(A, "_class_key", "__class__")
        ct = getattr(A, "_class_table", None)
        if ct is None:
            raise OfDictError(f"failed to find class table for {A}")
        assert isinstance(a, dict)
        C: Optional[type] = a.get(class_key, None)
        if C is None:
            raise OfDictError(
                f"ofdict for a subclass of 'OfDictUnion' must include a '{class_key}' key"
            )
        if not issubclass(C, A):
            raise OfDictError(f"Expected {C} to be a subclass of {A}")
        A = C  # type: ignore

    if A is Any:
        return a  # type: ignore
    if A is type(None) and a is None:
        return a  # type: ignore
    if get_origin(A) is Literal:
        values = get_args(A)
        if a in values:
            return a  # type: ignore
        else:
            raise OfDictError(f"In Literal expected one of {values}, but got {a}")
    if is_optional(A):
        X = as_optional(A)
        if a is None:
            return None  # type: ignore
        else:
            return ofdict(X, a)  # type: ignore

    if get_origin(A) is Union:
        es = []
        for X in get_args(A):
            try:
                return ofdict(X, a)
            except OfDictError as e:
                # [note] python 3.11 has exception groups instead
                es.append(e)
        # [todo] raise everything?
        raise es[-1]
    od = getattr(A, "__ofdict__", None)
    if od is not None:
        return od(a)
    adapt = getattr(A, "__adapt__", None)
    if adapt is not None:
        result = adapt(a)
        if result is not None:
            return result
    if is_dataclass(A):
        return ofdict_dataclass(A, a)  # type: ignore
    if A in [float, str, int, bytes]:  # [todo] etc
        if isinstance(a, A):
            return a  # type: ignore
        else:
            raise OfDictError(f"Expected a {A.__name__} but was {type(a).__name__}: {a}")
    try:
        if isinstance(a, A):
            return a  # type: ignore
    except TypeError:
        pass
    raise NotImplementedError(f"No implementation of ofdict for {A.__name__}.")


@ofdict.register(list)
def _list_ofdict(A, a):
    if not isinstance(a, list):
        raise OfDictError(f"Expected a list but got a {type(a)}")
    X = as_list(A)
    if X is not None:
        return [ofdict(X, y) for y in a]
    else:
        return a


@ofdict.register(set)
def _set_ofdict(A, a):
    if not isinstance(a, list):
        raise OfDictError(f"Expected a list but got a {type(a)}")
    X = as_set(A)
    if X is not None:
        return set(ofdict(X, y) for y in a)
    else:
        return set(a)


@ofdict.register(dict)
def _dict_ofdict(A, a):
    if not isinstance(a, dict):
        raise OfDictError(f"Expected a {A} but got {type(a)}")
    o = get_origin(A)
    if o is None:
        return a
    K, V = get_args(A)
    d = {}
    for k, v in a.items():
        with dpath(str(k)):
            vk = ofdict(K, k)
            vv = ofdict(V, v)
            d[vk] = vv
    return o(d)


@ofdict.register(Enum)
def _ofdict_enum(A, a):
    return A(a)


@ofdict.register(datetime)
def _ofdict_datetime(_, t):
    return datetime.fromisoformat(t)


@ofdict.register(Path)
def _ofdict_path(_, t):
    return Path(t)


class TypedJsonDecoder(json.JSONDecoder):
    """Given a python type T, this will decode a json object to an instance of `T`, or fail otherwise.

    It makes use of the `ofdict` function defined above to convert plain json dictionaries to native python types.
    """

    def __init__(self, T: Type):
        self.T = T
        super().__init__()

    def decode(self, j):
        jj = super().decode(j)
        return ofdict(self.T, jj)


@classdispatch
def validate(t: Type, item) -> bool:
    """Validates that the given item is of the given type."""
    # [todo] type assertion `bool ↝ item is t`
    if t == Any:
        return True
    o = as_optional(t)
    if o is not None:
        if t is None:
            return True
        else:
            return validate(o, item)
    X = as_list(t)
    if X is not None:
        assert isinstance(item, list)

        return all([validate(X, x) for x in item])

    if isinstance(item, t):
        if is_dataclass(item):
            return all([validate(field.type, getattr(item, field.name)) for field in fields(item)])
        return True
    raise NotImplementedError(f"Don't know how to validate {t}")


def todict_dataclass(x: Any):
    assert is_dataclass(x)
    r = {}
    for field in fields(x):
        k = field.name
        v = getattr(x, k)
        if is_optional(field.type) and v is None:
            continue
        # [todo] shouldn't this not be recursive?
        r[k] = todict(v)
    return r


@singledispatch
def todict(x: Any) -> JsonLike:
    """Converts the given object to a JSON-compatible object.

    This should not recurse on the arguments. Just return one of dict, list, tuple, str, int, float, bool, or None.
    `MyJsonEncoder` will run todict recursively on any child objects.
    """
    if isinstance(x, OfDictUnion):
        j = _todict_core(x)
        cls = type(x)
        root = cls._root_class
        class_key = root._class_key
        assert issubclass(cls, root)
        assert cls in cls._class_table
        assert isinstance(j, dict)
        assert class_key not in j
        j[class_key] = cls.__name__
        return j
    else:
        return _todict_core(x)


def _todict_core(x: Any):
    if isinstance(x, (str, int, float, bool)):
        return x
    if x is None:
        return x
    # Something like PEP-246
    conform = getattr(x, "__todict__", None)
    if conform is not None:
        return conform()
    conform = getattr(x, "__conform__", None)
    if conform is not None:
        result = conform(JsonLike)
        # note in PEP-246 failing to conform will return None,
        # but None is a valid JsonLike so instead we use NotImplemented.
        if result is not NotImplemented:
            return result
    if isinstance(x, tuple):
        return list(x)
    if isinstance(x, (list, dict)):
        return x
    if is_dataclass(x):
        return todict_dataclass(x)
    raise NotImplementedError(f"Don't know how to convert {type(x)}")


@todict.register(Enum)
def _todict_enum(x):
    return x.value


@todict.register(datetime)
def _todict_datetime(x):
    return x.isoformat()


@todict.register(Path)
def _todict_path(x):
    return str(x)


@todict.register(set)
def _todict_set(x):
    return list(x)


class MyJsonEncoder(json.JSONEncoder):
    """Converts Python objects to Json.

    We have additional support for dataclasses and enums that are not present in the standard encoder.
    [todo] rename to TypedJsonEncoder?
    """

    def encode(self, obj):
        if isinstance(obj, dict):
            # json encoder doesn't recursively encode keys.
            obj = {todict_key(k): v for k, v in obj.items()}
            assert all(is_json_key(k) for k in obj.keys())
        return super().encode(obj)

    # [todo] needs to handle `None` by not setting json field.
    def default(self, o):
        j = todict(o)
        if j is NotImplemented:
            j = json.JSONEncoder.default(self, o)

        return j


@singledispatch
def todict_key(x: Any) -> JsonKey:
    """Converts the given object to a JSON-compatible dictionary key (ie a string or number)."""
    if is_json_key(x):
        return x
    tdk = getattr(x, "__todict_key__", None)
    if tdk is not None:
        r = tdk()
        if not is_json_key(r):
            raise TypeError(f"{type(x)}.__todict_key__ returned {type(r)} instead of str or int.")
        return r
    j = todict(x)
    if j is NotImplemented:
        raise NotImplementedError(f"Don't know how to convert {type(x)} to a dictionary key.")
    elif not is_json_key(j):
        raise TypeError(
            f"Type {type(x)} is being used as a dictionary key but {type(j)} is not a string or integer. "
        )
    else:
        return j


def todict_rec(x: Any) -> JsonLike:
    """Recursive version of `todict`."""
    if x is NotImplemented:
        raise TypeError(f"Oops")
    assert x is not NotImplemented
    if x is None:
        return None
    if isinstance(x, (str, int, float, bool)):
        return x
    j = todict(x)
    if j is NotImplemented:
        if isinstance(x, (dict, list, tuple, str, int, float, bool)):
            j = x
        else:
            raise NotImplementedError(f"Don't know how to todict {type(x)}")
    if isinstance(j, dict):
        return {todict_key(k): todict_rec(v) for k, v in j.items()}
    elif isinstance(j, (list, tuple)):
        return [todict_rec(c) for c in j]
    elif isinstance(x, (str, int, float, bool)):
        return x
    else:
        raise TypeError(f"Don't know how to todict {type(x)}")


class OfDictUnion:
    _class_key: ClassVar[str] = "__class__"
    _class_table: ClassVar[dict[str, type]]
    _root_class: ClassVar[type["OfDictUnion"]]
    """ Use this when you have a class hierarchy of types that you want
    to be able to serialize using todict.

    It works by also storing a  `"__class__": cls.__name__` entry on a class table.
    When the dict is deserialised, it will look up this class name to find the subclass.


    Example usage:
    ```
    class Base(OfDictUnion):
      pass

    @dataclass
    class X(Base):
      x : str

    @dataclass
    class Y(Base):
      y : int

    assert todict(X(x="hello")) == {"__class__": "X", "x": "hello"}
    assert todict(Y(y=42)) == {"__class__": "Y", "y": 42}
    assert ofdict(Base, {"__class__": "X", "x": "hello"}) == X(x="hello")
    ```
    """

    def __init_subclass__(cls, **kwargs):
        if not hasattr(cls, "_class_table"):
            # first time
            cls._class_table = dict()
            cls._root_class = cls
        name = cls.__name__
        assert name not in cls._class_table
        cls._class_table[name] = cls
        super().__init_subclass__(**kwargs)


try:
    from pydantic import BaseModel

    @todict.register(BaseModel)
    def _todict_model(x: BaseModel):
        return x.dict()

    @ofdict.register(BaseModel)
    def _ofdict_model(ModelCls: type[BaseModel], item):
        try:
            return ModelCls.parse_obj(item)
        except ValidationError as e:
            raise OfDictError(f"Model {ModelCls.__name__} is invalid: {e}") from e

    # [todo] pydantic validation types like EmailStr, SecretStr etc
except ImportError:
    pass<|MERGE_RESOLUTION|>--- conflicted
+++ resolved
@@ -84,13 +84,9 @@
             if field.type is not None and is_optional(field.type):
                 value = None
             else:
-<<<<<<< HEAD
-                raise OfDictError(f"Missing {f.name} on input dict. Decoding {a} to type {A}.")
-=======
                 raise OfDictError(
                     f"Missing {field.name} on input dict. Decoding {json_like_object} to type {data_class_type}."
                 )
->>>>>>> 8974087e
         else:
             value = json_like_object[key]
 
