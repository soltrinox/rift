--- conflicted
+++ resolved
@@ -127,12 +127,8 @@
                     if self._on_cancel is not None:
                         self._on_cancel()
                     raise
-<<<<<<< HEAD
-        return self.pop_all()
-=======
         result = self.pop_all()
         return result
->>>>>>> 8974087e
 
     @classmethod
     def from_aiter(cls, x: AsyncIterable[str], loop=None):
