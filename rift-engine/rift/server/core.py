import asyncio
import logging
import sys
import time
from typing import Literal, Optional, Union

from rift.__about__ import __version__
<<<<<<< HEAD
=======
from rift.agents.abstract import AGENT_REGISTRY
>>>>>>> 982da50e
from rift.rpc.io_transport import AsyncStreamTransport, create_pipe_streams
from rift.server.lsp import LspServer

try:
    from rift.llm.gpt4all_model import Gpt4AllModel, Gpt4AllSettings
except ImportError as e:
    Gpt4AllModel = e

logger = logging.getLogger(__name__)


def rift_splash():
    _splash = """


   ██████╗ ██╗███████╗████████╗
   ██╔══██╗██║██╔════╝╚══██╔══╝
   ██████╔╝██║█████╗     ██║
   ██╔══██╗██║██╔══╝     ██║
   ██║  ██║██║██║        ██║
   ╚═╝  ╚═╝╚═╝╚═╝        ╚═╝
                                   __
   by  ____ ___  ____  _________  / /_
      / __ `__ \/ __ \/ ___/ __ \/ __ \\
     / / / / / / /_/ / /  / /_/ / / / /
    /_/ /_/ /_/\____/_/  / .___/_/ /_/
                        /_/


    """

    def stream_string(string):
        for char in string:
            print(char, end="", flush=True)
            time.sleep(0.0012)
            # print('\r', end='')

    stream_string(_splash)


# ref: https://stackoverflow.com/questions/64303607/python-asyncio-how-to-read-stdin-and-write-to-stdout

LspPort = Union[Literal["stdio"], int]

ModelType = Literal["openai", "hf", "gpt4all"]


class CodeCapabilitiesServer:
    server: Optional[LspServer] = None
<<<<<<< HEAD
=======

>>>>>>> 982da50e
    def __init__(
        self,
        lsp_port: LspPort = 7797,
    ):
        self.lsp_port = lsp_port

    async def on_lsp_connection(self, reader, writer):
        transport = AsyncStreamTransport(reader, writer)
        await self.run_lsp(transport)

    async def run_lsp(self, transport):
        server = LspServer(transport)
        self.server = server
        try:
            logger.info("[CodeCapabilitiesServer] listening...")
            await server.listen_forever()
        except Exception as e:
            logger.error("caught: " + str(e))
            logger.info(
                f"connection closed, but Rift is still running and accepting new connections."
            )

    async def run_lsp_tcp_client_mode(self):
        assert isinstance(self.lsp_port, int)
        reader, writer = await asyncio.open_connection("127.0.0.1", self.lsp_port)
        transport = AsyncStreamTransport(reader, writer)
        await self.run_lsp(transport)

    async def run_lsp_tcp(self):
        assert isinstance(self.lsp_port, int)
        try:
            server = await asyncio.start_server(self.on_lsp_connection, "127.0.0.1", self.lsp_port)
        except OSError as e:
            logger.error(str(e))
            logger.info(f"try connecting to {self.lsp_port}")
            return await self.run_lsp_tcp_client_mode()
        else:
            async with server:
                addrs = ", ".join(str(sock.getsockname()) for sock in server.sockets)
                logger.info(f"listening with LSP protool on {addrs}")
                await server.serve_forever()

    async def run_lsp_stdio(self):
        reader, writer = await create_pipe_streams(in_pipe=sys.stdin, out_pipe=sys.stdout)
        transport = AsyncStreamTransport(reader, writer)
        await self.run_lsp(transport)

    async def _run_forever_fut(self):
        """Runs the language server.

        If lsp_port = 'stdio', then the LSP listens on stdin and stdout.
        There is also a web server at 7787 that the webview can connect to.
        """
        lsp_task = asyncio.create_task(
            self.run_lsp_stdio() if self.lsp_port == "stdio" else self.run_lsp_tcp()
        )
        return lsp_task


    async def run_forever(self):
        """Runs the language server.

        If lsp_port = 'stdio', then the LSP listens on stdin and stdout.
        There is also a web server at 7787 that the webview can connect to.
        """
        loop = asyncio.get_event_loop()
        lsp_task = await self._run_forever_fut()
        await lsp_task
        logger.debug(f"exiting {type(self).__name__}.listen_forever")        


def create_metaserver(
    port: LspPort = 7797,
    version=False,
    debug=False,
<<<<<<< HEAD
) -> CodeCapabilitiesServer:
=======
) -> LspServer:
>>>>>>> 982da50e
    """
    Main entry point for the rift server
    Args:
        - port: port number to listen on. If 'stdio', then listen on stdin and stdout. Note that this doesn't work with gpt4all.
        - model_type: one of 'openai', 'hf', 'gpt4all'.
        - chat_model_type: optional, defaults to same as model_type
        - version: if true, print version and exit.
        - debug: if true, print debug messages.
    """
    if version:
        print(__version__)
        return
    from rich.console import Console
    from rich.logging import RichHandler

    FORMAT = "%(message)s"
    console = Console(stderr=True)
    logging.basicConfig(
        level=logging.DEBUG if debug else logging.INFO,
        format=FORMAT,
        datefmt="[%X]",
        handlers=[RichHandler(console=console)],
    )

    rift_splash()

    logger.info(f"starting Rift server on {port}")
    metaserver = CodeCapabilitiesServer(lsp_port=port)
    return metaserver


def main(
    port: LspPort = 7797,
<<<<<<< HEAD
        version=False,
        debug=False,
=======
    version=False,
    debug=False,
>>>>>>> 982da50e
):
    metaserver = create_metaserver(port, version, debug)
    asyncio.run(metaserver.run_forever(), debug=debug)


if __name__ == "__main__":
    import fire

    fire.Fire(main)<|MERGE_RESOLUTION|>--- conflicted
+++ resolved
@@ -5,10 +5,7 @@
 from typing import Literal, Optional, Union
 
 from rift.__about__ import __version__
-<<<<<<< HEAD
-=======
 from rift.agents.abstract import AGENT_REGISTRY
->>>>>>> 982da50e
 from rift.rpc.io_transport import AsyncStreamTransport, create_pipe_streams
 from rift.server.lsp import LspServer
 
@@ -58,10 +55,7 @@
 
 class CodeCapabilitiesServer:
     server: Optional[LspServer] = None
-<<<<<<< HEAD
-=======
 
->>>>>>> 982da50e
     def __init__(
         self,
         lsp_port: LspPort = 7797,
@@ -130,18 +124,14 @@
         loop = asyncio.get_event_loop()
         lsp_task = await self._run_forever_fut()
         await lsp_task
-        logger.debug(f"exiting {type(self).__name__}.listen_forever")        
+        logger.debug(f"exiting {type(self).__name__}.listen_forever")
 
 
 def create_metaserver(
     port: LspPort = 7797,
     version=False,
     debug=False,
-<<<<<<< HEAD
-) -> CodeCapabilitiesServer:
-=======
 ) -> LspServer:
->>>>>>> 982da50e
     """
     Main entry point for the rift server
     Args:
@@ -175,13 +165,8 @@
 
 def main(
     port: LspPort = 7797,
-<<<<<<< HEAD
-        version=False,
-        debug=False,
-=======
     version=False,
     debug=False,
->>>>>>> 982da50e
 ):
     metaserver = create_metaserver(port, version, debug)
     asyncio.run(metaserver.run_forever(), debug=debug)
