import * as path from 'path';
import { workspace, ExtensionContext } from 'vscode'
import * as vscode from 'vscode'
import { ChildProcessWithoutNullStreams, spawn } from 'child_process'
import {
    LanguageClient,
    LanguageClientOptions,
    ServerOptions,
    Executable,
    TransportKind,
    StreamInfo,
    TextDocumentPositionParams,
    NotificationType,
    TextDocumentIdentifier,
    State,
} from 'vscode-languageclient/node'
import * as net from 'net'
import { join } from 'path';
import { ChatAgentProgress } from './types';
import delay from 'delay'
import * as tcpPortUsed from 'tcp-port-used'

let client: LanguageClient

const DEFAULT_PORT = 7797

// ref: https://stackoverflow.com/questions/40284523/connect-external-language-server-to-vscode-extension

// https://nodejs.org/api/child_process.html#child_processspawncommand-args-options

/** Creates the ServerOptions for a system in the case that a language server is already running on the given port. */
function tcpServerOptions(context: ExtensionContext, port = DEFAULT_PORT): ServerOptions {
    let socket = net.connect({
        port: port, host: "127.0.0.1"
    })
    const si: StreamInfo = {
        reader: socket, writer: socket
    }
    return () => {
        return Promise.resolve(si)
    }
}

/** Creates the server options for spinning up our own server.*/
function createServerOptions(context: vscode.ExtensionContext, port = DEFAULT_PORT): ServerOptions {
    let cwd = vscode.workspace.workspaceFolders![0].uri.path
    // [todo]: we will supply different bundles for the 3 main platforms; windows, linux, osx.
    // there needs to be a decision point here where we decide which platform we are on and
    // then choose the appropriate bundle.
    let command = join(context.extensionPath, 'resources', 'lspai')
    let args: string[] = []
    args = [...args, '--port', port.toString()]
    let e: Executable = {
        command,
        args,
        transport: { kind: TransportKind.socket, port },
        options: { cwd },
    }
    return {
        run: e, debug: e
    }
}

interface RunCodeHelperParams {
    instructionPrompt: string
    position: vscode.Position
    textDocument: TextDocumentIdentifier
}

interface RunAgentParams {
    agent_type: string
    agent_params: any
}

interface RunAgentResult {
    id: number
    agentId: string | null
}


export interface RunChatParams {
    message: string
    messages: { // does not include latest message
        role: string,
        content: string
    }[],
    position: vscode.Position,
    textDocument: TextDocumentIdentifier,
}


interface RunAgentResult {
    id: number
}

interface RunAgentSyncResult {
    id: number
    text: string
}

export type AgentStatus = 'running' | 'done' | 'error' | 'accepted' | 'rejected'

export interface RunAgentProgress {
    id: number
    textDocument: TextDocumentIdentifier
    log?: {
        severity: string;
        message: string;
    }
    cursor?: vscode.Position
    /** This is the set of ranges that the agent has added so far. */
    ranges?: vscode.Range[]
    status: AgentStatus
}

export interface Task {
    description: string, status: string,
}

export interface Tasks {
    task: Task
    subtasks: Task[]
}

export interface AgentProgress {
    agent_type: string,
    agent_id: string,
    tasks: Tasks,
    payload: any,
}

/** Represents an agent */
class Agent {
    status: AgentStatus;
    green: vscode.TextEditorDecorationType;
    ranges: vscode.Range[] = []
    onStatusChangeEmitter: vscode.EventEmitter<AgentStatus>
    onStatusChange: vscode.Event<AgentStatus>
    constructor(public readonly id: number, public readonly startPosition: vscode.Position, public textDocument: TextDocumentIdentifier) {
        this.status = 'running'
        this.green = vscode.window.createTextEditorDecorationType({ backgroundColor: 'rgba(0,255,0,0.1)' })
        this.onStatusChangeEmitter = new vscode.EventEmitter<AgentStatus>()
        this.onStatusChange = this.onStatusChangeEmitter.event
    }
    handleProgress(params: RunAgentProgress) {
        if (params.status) {
            if (this.status !== params.status) {
                this.status = params.status
                this.onStatusChangeEmitter.fire(params.status)
            }
        }
        if (params.ranges) {
            this.ranges = params.ranges
        }
        const editors = vscode.window.visibleTextEditors.filter(e => e.document.uri.toString() == params.textDocument.uri)
        for (const editor of editors) {
            // [todo] check editor is visible
            const version = editor.document.version
            if (params.status == 'accepted' || params.status == 'rejected') {
                editor.setDecorations(this.green, [])
                continue
            }
            if (params.ranges) {
                editor.setDecorations(this.green, params.ranges.map(r => new vscode.Range(r.start.line, r.start.character, r.end.line, r.end.character)))
            }
        }
    }
}

export class AgentStateLens extends vscode.CodeLens {
    id: number
    constructor(range: vscode.Range, agentState: any, command?: vscode.Command) {
        super(range, command)
        this.id = agentState.agent_id
    }
}

interface ModelConfig {
    chatModel: string
    completionsModel: string
    /** The API key for OpenAI, you can also set OPENAI_API_KEY. */
    openai_api_key?: string
}

<<<<<<< HEAD
export class MorphLanguageClient implements vscode.CodeLensProvider<AgentLens> {
    client: LanguageClient | null
=======
type AgentType = "chat" | "code-completion"
export type AgentIdentifier = string

export class MorphLanguageClient implements vscode.CodeLensProvider<AgentStateLens> {
    client: LanguageClient
>>>>>>> fdecc26d
    red: vscode.TextEditorDecorationType
    green: vscode.TextEditorDecorationType
    context: vscode.ExtensionContext
    changeLensEmitter: vscode.EventEmitter<void>
    onDidChangeCodeLenses: vscode.Event<void>
    agents = new Map<AgentIdentifier, Agent>()
    agentStates = new Map<AgentIdentifier, any>()

    constructor(context: vscode.ExtensionContext) {
        this.red = { key: "TEMP_VALUE", dispose: () => { } }
        this.green = { key: "TEMP_VALUE", dispose: () => { } }
        this.context = context
<<<<<<< HEAD
        this.client = null
        this.create_client().then(() => {
            this.context.subscriptions.push(
                vscode.commands.registerCommand('extension.getAgents', async () => {
                    if (client) {
                        return await this.get_agents();
                    }
                }),
                vscode.commands.registerCommand('rift.cancel', (id: number) => this.client?.sendNotification('morph/cancel', { id })),
                vscode.commands.registerCommand('rift.accept', (id: number) => this.client?.sendNotification('morph/accept', { id })),
                vscode.commands.registerCommand('rift.reject', (id: number) => this.client?.sendNotification('morph/reject', { id })),
                vscode.workspace.onDidChangeConfiguration(this.on_config_change.bind(this)),
            )
        })


=======
        this.create_client()
>>>>>>> fdecc26d
        this.changeLensEmitter = new vscode.EventEmitter<void>()
        this.onDidChangeCodeLenses = this.changeLensEmitter.event
        this.context.subscriptions.push(
            vscode.commands.registerCommand('rift.cancel', (id: number) => this.client.sendNotification('morph/cancel', { id })),
            vscode.commands.registerCommand('rift.accept', (id: number) => this.client.sendNotification('morph/accept', { id })),
            vscode.commands.registerCommand('rift.reject', (id: number) => this.client.sendNotification('morph/reject', { id })),
            vscode.workspace.onDidChangeConfiguration(this.on_config_change.bind(this)),
        )

    }

    // TODO: needs to be modified to account for whether or not an agent has an active cursor in the document whatsoever
    public provideCodeLenses(document: vscode.TextDocument, token: vscode.CancellationToken): AgentStateLens[] {
        // this returns all of the lenses for the document.
        const items: AgentStateLens[] = []
        for (const agentState of this.agentStates.values()) {
            if (agentState.agent_type == "code_completion" && agentState.params.textDocument.uri.toString() == document.uri.toString()) {
                const line = agentState.params.position.line
                const linetext = document.lineAt(line)
                if (agentState.status === 'running') {
                    const running = new AgentStateLens(linetext.range, agentState, {
                        title: 'running',
                        command: 'rift.cancel',
                        tooltip: 'click to stop this agent',
                        arguments: [agentState.agent_id],
                    })
                    items.push(running)
                }
                else if (agentState.status === 'done' || agentState.status === 'error') {
                    const accept = new AgentStateLens(linetext.range, agentState, {
                        title: 'Accept ✅ ',
                        command: 'rift.accept',
                        tooltip: 'Accept the edits below',
                        arguments: [agentState.agent_id],
                    })
                    const reject = new AgentStateLens(linetext.range, agentState, {
                        title: ' Reject ❌',
                        command: 'rift.reject',
                        tooltip: 'Reject the edits below and restore the original text',
                        arguments: [agentState.agent_id]
                    })
                    items.push(accept, reject)
                }
            }
        }
        return items
    }    

    // // TODO: needs to be modified to account for whether or not an agent has an active cursor in the document whatsoever
    // public provideCodeLenses(document: vscode.TextDocument, token: vscode.CancellationToken): AgentLens[] {
    //     // this returns all of the lenses for the document.
    //     const items: AgentLens[] = []
    //     for (const agent of this.agents.values()) {
    //         if (agent.textDocument.uri === document.uri.toString()) {
    //             const line = agent.startPosition.line
    //             const linetext = document.lineAt(line)
    //             if (agent.status === 'running') {
    //                 const running = new AgentLens(linetext.range, agent, {
    //                     title: 'running',
    //                     command: 'rift.cancel',
    //                     tooltip: 'click to stop this agent',
    //                     arguments: [agent.id],
    //                 })
    //                 items.push(running)
    //             }
    //             else if (agent.status === 'done' || agent.status === 'error') {
    //                 const accept = new AgentLens(linetext.range, agent, {
    //                     title: 'Accept ✅ ',
    //                     command: 'rift.accept',
    //                     tooltip: 'Accept the edits below',
    //                     arguments: [agent.id],
    //                 })
    //                 const reject = new AgentLens(linetext.range, agent, {
    //                     title: ' Reject ❌',
    //                     command: 'rift.reject',
    //                     tooltip: 'Reject the edits below and restore the original text',
    //                     arguments: [agent.id]
    //                 })
    //                 items.push(accept, reject)
    //             }
    //         }
    //     }
    //     return items
    // }

    public resolveCodeLens(codeLens: AgentStateLens, token: vscode.CancellationToken) {
        // you use this to resolve the commands for the code lens if
        // it would be too slow to compute the commands for the entire document.
        return null
    }

    is_running() {
        return this.client && this.client.state == State.Running
    }

    async get_agents() {
        console.log('get agents');
        if (!this.client) throw new Error()
        const result = await this.client.sendRequest('morph/listAgents', {})
        console.log(result);
        return result;
    }

    async create_client() {
        if (this.client && this.client.state != State.Stopped) {
            console.log(`client already exists and is in state ${this.client.state}`)
            return
        }
        const port = DEFAULT_PORT
        let serverOptions: ServerOptions
        while (!(await tcpPortUsed.check(port))) {
            console.log('waiting for server to come online')
            try {
                await tcpPortUsed.waitUntilUsed(port, 500, 1000000)
            }
            catch (e) {
                console.error(e)
            }
        }
        console.log(`server detected on port ${port}`)
        serverOptions = tcpServerOptions(this.context, port)
        const clientOptions: LanguageClientOptions = {
            documentSelector: [{ language: '*' }]
        }
        this.client = new LanguageClient(
            'morph-server', 'Morph Server',
            serverOptions, clientOptions,
        )
        this.client.onDidChangeState(async e => {
            console.log(`client state changed: ${e.oldState} ▸ ${e.newState}`)
            if (e.newState === State.Stopped) {
                console.log('morph server stopped, restarting...')
                await this.client.dispose()
                console.log('morph server disposed')
                await this.create_client()
            }
        })
        await this.client.start()
        this.client.onNotification('morph/progress', this.morph_notify.bind(this))
        console.log('rift-engine started')
    }


    async on_config_change(args) {
        const x = await this.client.sendRequest('workspace/didChangeConfiguration', {})
    }


    async morph_notify(params: RunAgentProgress) {
        if (!this.is_running()) {
            throw new Error('client not running, please wait...') // [todo] better ux here.
        }
        const agent = this.agents.get(params.id)
        if (!agent) {
            throw new Error('agent not found')
        }
        agent.handleProgress(params)
    }

    async notify_focus(tdpp: TextDocumentPositionParams | { symbol: string }) {
        // [todo] unused
        console.log(tdpp)
        await this.client.sendNotification('morph/focus', tdpp)
    }

    async hello_world() {
        const result = await this.client.sendRequest('hello_world')
        return result
    }

    async run_agent(params: RunCodeHelperParams) {
        if (!this.client) {
            throw new Error(`waiting for a connection to rift-engine, please make sure the rift-engine is running on port ${DEFAULT_PORT}`) // [todo] better ux here.
        }
        const result: RunAgentResult = await this.client.sendRequest('morph/run_agent', params)
        const agent = new Agent(result.id, params.position, params.textDocument)
        agent.onStatusChange(e => this.changeLensEmitter.fire())
        this.agents.set(result.id.toString(), agent)
        // note this returns fast and then the updates are sent via notifications
        this.changeLensEmitter.fire()
        return `starting agent ${result.id}...`
    }

    async run_agent_sync(params: RunCodeHelperParams) {
        console.log("run_agent_sync")
<<<<<<< HEAD
        if (!this.client) throw new Error()
=======
>>>>>>> fdecc26d
        const result: RunAgentSyncResult = await this.client.sendRequest('morph/run_agent_sync', params)
        const agent = new Agent(result.id, params.position, params.textDocument)
        // agent.onStatusChange(e => this.changeLensEmitter.fire())
        this.agents.set(result.id, agent)
        // this.changeLensEmitter.fire()
        return result.text
    }

    morphNotifyChatCallback: (progress: ChatAgentProgress) => any = async function (progress) {
        throw new Error('no callback set')
    }

    async run_chat(params: RunChatParams, callback: (progress: ChatAgentProgress) => any) {
        console.log('run chat')
<<<<<<< HEAD
        if (!this.client) throw new Error()
=======
>>>>>>> fdecc26d
        this.morphNotifyChatCallback = callback
        this.client.onNotification('morph/chat_progress', this.morphNotifyChatCallback.bind(this))

        const result = await this.client.sendRequest('morph/run_chat', params)
        // note this returns fast and then the updates are sent via notifications
        return 'starting...'
    }

    // create a SpawnAgentResult that contains a server-computed agentId


    // note(jesse): for CodeCompletionAgent, we'll want to:
    // feed in params = {
    //   agent_type: "code_completion"
    //   agentParams: RunCodeHelperParams
    // }
    // with no-ops for all callbacks except for `send_progress`

    async run(
        params: RunAgentParams,
        request_input_callback: (request_input_request: any) => any,
        request_chat_callback: (request_chat_request: any) => any,
        send_progress_callback: (send_progress_request: any) => any,
        send_result_callback: (send_result_request: any) => any,
    ) {
        const result: RunAgentResult = await this.client.sendRequest('morph/run', params);
        const agent_id = result.id; // TODO(jesse): does this create a race condition? // TODO: better identifiers than ints returned by server
        const agent_type = params.agent_type;
        console.log(`running ${agent_type}`)
        const agentIdentifier = `${agent_type}_${agent_id}`
        console.log(`agentIdentifier: ${agentIdentifier}`)
        this.agentStates.set(agentIdentifier, {agent_id: agent_id, agent_type: agent_type, status: "running", ranges: [], tasks: [], emitter: new vscode.EventEmitter<AgentStatus>, params: params.agent_params})
        this.client.onNotification(`morph/${agent_type}_${agent_id}_request_input`, request_input_callback.bind(this))
        this.client.onNotification(`morph/${agent_type}_${agent_id}_request_chat`, request_chat_callback.bind(this))
        // note(jesse): for the chat agent, the request_chat callback should register another callback for handling user responses --- it should unpack the future identifier from the request_chat_request and re-pass it to the language server
        this.client.onNotification(`morph/${agent_type}_${agent_id}_send_progress`, send_progress_callback.bind(this)) // this should post a message to the rift logs webview if `tasks` have been updated
        // actually, i wonder if the server should just be generally responsible for sending notifications to the client about active tasks
        this.client.onNotification(`morph/${agent_type}_${agent_id}_send_result`, send_result_callback.bind(this)) // this should be custom
    }

    // run should spawn an agent
    // run should specify:
    // - agent type
    // - callbacks for request_input, request_chat, send_progress, and send_result

    // async run_chat(params: RunChatParams, callback: (progress: ChatAgentProgress) => any) {
    //     console.log('run chat')
    //     this.morphNotifyChatCallback = callback
    //     this.client.onNotification('morph/chat_progress', this.morphNotifyChatCallback.bind(this))

    //     const result = await this.client.sendRequest('morph/run_chat', params)
    //     // note this returns fast and then the updates are sent via notifications
    //     return 'starting...'
    // }




    dispose() {
        this.client.dispose()
    }

    async provideInlineCompletionItems(doc: vscode.TextDocument, position: vscode.Position, context: vscode.InlineCompletionContext, token: vscode.CancellationToken) {
        const params: RunCodeHelperParams = { instructionPrompt: "complete the code", position: position, textDocument: TextDocumentIdentifier.create(doc.uri.toString()) };
        const snippet = new vscode.SnippetString(await this.run_agent_sync(params));
        // return new vscode.InlineCompletionList([{insertText: snippet}]);
        return snippet;
    }
}<|MERGE_RESOLUTION|>--- conflicted
+++ resolved
@@ -182,16 +182,11 @@
     openai_api_key?: string
 }
 
-<<<<<<< HEAD
-export class MorphLanguageClient implements vscode.CodeLensProvider<AgentLens> {
-    client: LanguageClient | null
-=======
 type AgentType = "chat" | "code-completion"
 export type AgentIdentifier = string
 
 export class MorphLanguageClient implements vscode.CodeLensProvider<AgentStateLens> {
-    client: LanguageClient
->>>>>>> fdecc26d
+    client: LanguageClient | null
     red: vscode.TextEditorDecorationType
     green: vscode.TextEditorDecorationType
     context: vscode.ExtensionContext
@@ -204,7 +199,6 @@
         this.red = { key: "TEMP_VALUE", dispose: () => { } }
         this.green = { key: "TEMP_VALUE", dispose: () => { } }
         this.context = context
-<<<<<<< HEAD
         this.client = null
         this.create_client().then(() => {
             this.context.subscriptions.push(
@@ -221,9 +215,6 @@
         })
 
 
-=======
-        this.create_client()
->>>>>>> fdecc26d
         this.changeLensEmitter = new vscode.EventEmitter<void>()
         this.onDidChangeCodeLenses = this.changeLensEmitter.event
         this.context.subscriptions.push(
@@ -270,7 +261,7 @@
             }
         }
         return items
-    }    
+    }
 
     // // TODO: needs to be modified to account for whether or not an agent has an active cursor in the document whatsoever
     // public provideCodeLenses(document: vscode.TextDocument, token: vscode.CancellationToken): AgentLens[] {
@@ -409,10 +400,7 @@
 
     async run_agent_sync(params: RunCodeHelperParams) {
         console.log("run_agent_sync")
-<<<<<<< HEAD
         if (!this.client) throw new Error()
-=======
->>>>>>> fdecc26d
         const result: RunAgentSyncResult = await this.client.sendRequest('morph/run_agent_sync', params)
         const agent = new Agent(result.id, params.position, params.textDocument)
         // agent.onStatusChange(e => this.changeLensEmitter.fire())
@@ -427,10 +415,7 @@
 
     async run_chat(params: RunChatParams, callback: (progress: ChatAgentProgress) => any) {
         console.log('run chat')
-<<<<<<< HEAD
         if (!this.client) throw new Error()
-=======
->>>>>>> fdecc26d
         this.morphNotifyChatCallback = callback
         this.client.onNotification('morph/chat_progress', this.morphNotifyChatCallback.bind(this))
 
@@ -462,7 +447,7 @@
         console.log(`running ${agent_type}`)
         const agentIdentifier = `${agent_type}_${agent_id}`
         console.log(`agentIdentifier: ${agentIdentifier}`)
-        this.agentStates.set(agentIdentifier, {agent_id: agent_id, agent_type: agent_type, status: "running", ranges: [], tasks: [], emitter: new vscode.EventEmitter<AgentStatus>, params: params.agent_params})
+        this.agentStates.set(agentIdentifier, { agent_id: agent_id, agent_type: agent_type, status: "running", ranges: [], tasks: [], emitter: new vscode.EventEmitter<AgentStatus>, params: params.agent_params })
         this.client.onNotification(`morph/${agent_type}_${agent_id}_request_input`, request_input_callback.bind(this))
         this.client.onNotification(`morph/${agent_type}_${agent_id}_request_chat`, request_chat_callback.bind(this))
         // note(jesse): for the chat agent, the request_chat callback should register another callback for handling user responses --- it should unpack the future identifier from the request_chat_request and re-pass it to the language server
